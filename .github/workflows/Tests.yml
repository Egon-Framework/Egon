--- conflicted
+++ resolved
@@ -11,12 +11,8 @@
     strategy:
       fail-fast: false
       matrix:
-<<<<<<< HEAD
         os: [ "ubuntu-latest", windows-latest", "macos-latest" ]
-        python-version: [ "3.8", "3.9", "3.10" ]
-=======
         python-version: [ "3.8", "3.9", "3.10", "3.11" ]
->>>>>>> 387113ae
 
     steps:
       - name: Checkout source
