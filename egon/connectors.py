"""``Connector`` objects are responsible for communicating information
between analysis nodes. Individual connector instances are assigned to a
single parent node and can be used to send or receive data depending
on the connector type.

``OutputConnector`` objects are used to send data. ``InputConnector`` objects
are used to receive data. Together, the two connector types implement a
single/slot style interface for connecting analysis nodes together.
"""

from __future__ import annotations

import multiprocessing as mp
from queue import Empty
from typing import Any, Optional, Set, TYPE_CHECKING, Tuple

from egon.exceptions import MissingConnectionError

if TYPE_CHECKING:  # pragma: nocover
    from .nodes import Node


class BaseConnector:
    """Base class for building signal/slot style connectors on top of an underlying queue"""

    def __init__(self, parent_node: Node = None, name: str = None) -> None:
        """Queue-like object for passing data between nodes

        By default, connector names are generated using the instance's memory
        identifier in hexadecimal representation.

        Args:
            parent_node: The node instance this connector is attached to
            name: Set a descriptive name for the connector object
        """

        # Identifying information for the instance
        self._id = hex(id(self))
        self.name = str(name) if name else str(self._id)

        # The parent node
        self._parent_node = parent_node

        # Other connector objects connected to this instance
        self._connected_partners: Set[BaseConnector] = set()

    @property
    def parent_node(self) -> Optional[Node]:
        """The parent node this connector is assigned to"""

        return self._parent_node

    def _add_partner(self, other: BaseConnector) -> None:
        """Add a partner connector

        Args:
            other: The connector to add
        """

        self._connected_partners.add(other)

    def _remove_partner(self, other: BaseConnector) -> None:
        """Remove a partner connector

        Args:
            other: The connector to remove
        """

        self._connected_partners.remove(other)

    @property
    def partners(self) -> Tuple[BaseConnector]:
        """Return a tuple of connectors that are connected to this instance"""

        return tuple(self._connected_partners)

    def is_connected(self) -> bool:
        """Return whether the connector has any established connections"""

        return bool(self._connected_partners)

<<<<<<< HEAD
    def __str__(self) -> str:
        """Return a string representation of the parent instance"""
=======
    def __repr__(self) -> str:
        """Return a string representation of the parent class"""
>>>>>>> 9249c201

        return f'<{self.__class__.__name__}(name={self.name}) object at {self._id}>'


class InputConnector(BaseConnector):
    """A queue-like object for handling input data into a node object

    The interface for this class is designed to mimic (but not replace)
    the built-in ``multiprocessing.Queue`` class.
    """

    def __init__(self, parent_node: Node = None, name: str = None, maxsize: int = 0) -> None:
        """Create a new input connector

        By default, the input object has no maximum size and can grow unbounded.

        Args:
            parent_node: The node instance this connector is attached to
            name: Set a descriptive name for the connector object
            maxsize: The maximum number of items to store in the connector at once
        """

        super().__init__(parent_node=parent_node, name=name)

        maxsize = maxsize or 0
        if not isinstance(maxsize, int) or maxsize < 0:
            raise ValueError('Maximum queue size must be a non-negative integer')

        self._maxsize = maxsize
        self._queue = mp.Manager().Queue(maxsize=maxsize)

    def empty(self) -> bool:
        """Return whether the connector is empty"""

        return self._queue.empty()

    def full(self) -> bool:
        """Return whether the connector is full"""

        return self._queue.full()

    def size(self) -> int:
        """Return the number of items currently stored in the connector"""

        return self._queue.qsize()

    @property
    def maxsize(self) -> Optional[int]:
        """The maximum number of objects to store in the connector at once"""

        return self._maxsize

    def _put(self, item: Any) -> None:
        """Add an item to the connector

        Args:
            item: The item to add to the connector
        """

        self._queue.put(item)

    def get(self, timeout: Optional[int] = None, refresh_interval: int = 2) -> Any:
        """Retrieve data from the connector

        This is a blocking method and cannot be called asynchronously.
        Open calls to this method will return automatically if all upstream
        node objects close mid-call.

        Args:
            timeout: Raise a ``TimeoutError`` if data is not retrieved within the given number of seconds
            refresh_interval: How often to check if data is expected from upstream

        Raises:
            TimeOutError: Raised if the method call times out
        """

        if refresh_interval <= 0:
            raise ValueError('Connector refresh interval must be greater than zero.')

        if timeout is None:
            timeout = float('inf')

        while timeout > 0:
            this_timeout = min(timeout, refresh_interval)
            try:
                return self._queue.get(timeout=this_timeout)

            except (Empty, TimeoutError):
                timeout -= this_timeout
                if self.parent_node and self.parent_node.is_expecting_data():
                    continue

                raise

        raise TimeoutError

    def iter_get(self, timeout: Optional[int] = None, refresh_interval: int = 2) -> Any:
        """Iterate over data from the instance queue

        Similar to the ``get`` method, but data is returned as an iterable.

        Args:
            timeout: Raise a ``TimeoutError`` if data is not retrieved within the given number of seconds
            refresh_interval: How often to check if data is expected from upstream

        Raises:
            MissingConnectionError: When the connector is not assigned to a parent node
            TimeOutError: Raised if the method call times out
            StopIteration: When there is no more data to iterate over
        """

        if self.parent_node is None:
            raise MissingConnectionError(
                'The ``iter_get`` method cannot be used for ``InputConnector`` instances not assigned to a parent node.'
            )

        while self.parent_node.expecting_data():
            try:
                yield self.get(timeout=timeout, refresh_interval=refresh_interval)

            except Empty as excep:
                raise StopIteration from excep


class OutputConnector(BaseConnector):
    """Handles the output of data from a pipeline node"""

    def connect(self, conn: InputConnector) -> None:
        """Establish the flow of data between this connector and an ``InputConnector`` instance

        Args:
            conn: The input connector to connect with

        Raises:
            ValueError: When attempting to connect two output connectors
        """

        if type(conn) is type(self):
            raise ValueError('Cannot join together two connector objects of the same type.')

        self._add_partner(conn)
        conn._add_partner(self)

    def disconnect(self, conn: InputConnector) -> None:
        """Disconnect an established connection to the given ``InputConnector`` instance

        Args:
            conn: The input connector to disconnect from

        Raises:
            MissingConnectionError: When disconnecting two connectors that are not connected
        """

        if conn not in self._connected_partners:
            raise MissingConnectionError('The given connector object is not connected to this instance')

        # Disconnect both connectors from each other
        conn._remove_partner(self)
        self._remove_partner(conn)

    def put(self, item: Any) -> None:
        """Add an item to the connector queue

        Args:
            item: The item to add to the connector

        Raises:
            MissingConnectionError: When putting data into an output that isn't connected to an input
        """

        if not self.is_connected():
            raise MissingConnectionError('This output connector is not connected to any input connectors.')

        for partner in self._connected_partners:
            partner._put(item)<|MERGE_RESOLUTION|>--- conflicted
+++ resolved
@@ -79,13 +79,8 @@
 
         return bool(self._connected_partners)
 
-<<<<<<< HEAD
-    def __str__(self) -> str:
-        """Return a string representation of the parent instance"""
-=======
     def __repr__(self) -> str:
         """Return a string representation of the parent class"""
->>>>>>> 9249c201
 
         return f'<{self.__class__.__name__}(name={self.name}) object at {self._id}>'
 
